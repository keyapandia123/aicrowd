--- conflicted
+++ resolved
@@ -218,8 +218,4 @@
 
 def test_analyze_inference():
 
-<<<<<<< HEAD
-    analysis.calculate_recall(con=None, win_hr=1.0)
-=======
-    analysis.calculate_recall(con=None, win_hr=3.0)
->>>>>>> 0d617c6e
+    analysis.calculate_recall(con=None, win_hr=3.0)